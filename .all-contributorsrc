--- conflicted
+++ resolved
@@ -163,7 +163,6 @@
       ]
     },
     {
-<<<<<<< HEAD
       "login": "twittwer",
       "name": "Tobias Wittwer",
       "avatar_url": "https://avatars1.githubusercontent.com/u/8677948?v=4",
@@ -179,7 +178,9 @@
       "profile": "https://github.com/n0script",
       "contributions": [
         "code"
-=======
+      ]
+    },
+    {
       "login": "simeyla",
       "name": "simeyla ",
       "avatar_url": "https://avatars1.githubusercontent.com/u/3656278?v=4",
@@ -187,7 +188,6 @@
       "contributions": [
         "code",
         "ideas"
->>>>>>> a8bf3a4d
       ]
     }
   ]
