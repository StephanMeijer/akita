--- conflicted
+++ resolved
@@ -3,7 +3,7 @@
 import { __globalState, Action } from '../internal/global-state';
 import { coerceArray, entityExists, isFunction, isNil, isObject, toBoolean } from '../internal/utils';
 import { isDev, Store } from './store';
-import { ActiveState, AddOptions, Entities, EntityState, HashMap, ID, IDS, Newable, SetActiveOptions } from './types';
+import { AddOptions, Entities, EntityState, HashMap, ID, IDS, Newable, SetActiveOptions } from './types';
 import { transaction } from './transaction';
 
 /**
@@ -260,30 +260,10 @@
   /**
    * Set the given entity as active.
    */
-<<<<<<< HEAD
   setActive(idOrOptions: S['active'] extends any[] ? S['active'] : (SetActiveOptions | S['active']));
-  setActive(idOrOptions: S['active'] | SetActiveOptions) {
+  setActive(idOrOptions: ActiveEntity | SetActiveOptions | null) {
     if (Array.isArray(idOrOptions)) {
       this._setActive(idOrOptions);
-=======
-  setActive(idOrOptions: ActiveEntity | SetActiveOptions | null) {
-    let activeId: ActiveEntity;
-
-    if (isObject(idOrOptions)) {
-      if (isNil(this._value().active)) return;
-      (idOrOptions as SetActiveOptions) = Object.assign({ wrap: true }, idOrOptions);
-      const ids = this._value().ids;
-      const currentIdIndex = ids.indexOf(this._value().active);
-      if ((idOrOptions as SetActiveOptions).prev) {
-        const isFirst = currentIdIndex === 0;
-        if (isFirst && !(idOrOptions as SetActiveOptions).wrap) return;
-        activeId = isFirst ? ids[ids.length - 1] : (ids[currentIdIndex - 1] as any);
-      } else if ((idOrOptions as SetActiveOptions).next) {
-        const isLast = ids.length === currentIdIndex + 1;
-        if (isLast && !(idOrOptions as SetActiveOptions).wrap) return;
-        activeId = isLast ? ids[0] : (ids[currentIdIndex + 1] as any);
-      }
->>>>>>> b6c40f96394d8904158aed9c83e9842760449b95
     } else {
       let activeId: ActiveEntity;
       if (isObject(idOrOptions)) {
@@ -397,17 +377,4 @@
     ids: [],
     loading: true,
     error: null
-<<<<<<< HEAD
-  } as EntityState);
-=======
-  } as EntityState);
-
-/**
- * @deprecated
- * Add it by yourself
- */
-export const getInitialActiveState = () =>
-  ({
-    active: null
-  } as ActiveState);
->>>>>>> 07805f8e
+  } as EntityState);