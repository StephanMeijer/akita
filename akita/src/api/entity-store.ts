--- conflicted
+++ resolved
@@ -191,13 +191,10 @@
   remove(id?: ID | ID[], resetActive?) {
     if (this._value().ids.length === 0) return;
     if (!toBoolean(id)) this.setPristine();
-<<<<<<< HEAD
-    const ids = id ? coerceArray(id) : null;
+
+    const ids = toBoolean(id) ? coerceArray(id) : null;
     globalState.setAction({ type: 'Remove', entityId: ids });
-=======
-
-    const ids = toBoolean(id) ? coerceArray(id) : null;
->>>>>>> d0331fef
+
     this.setState(state => _crud._remove(state, ids, resetActive));
   }
 
