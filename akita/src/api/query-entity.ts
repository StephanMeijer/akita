--- conflicted
+++ resolved
@@ -1,6 +1,5 @@
-import { combineLatest, Observable } from 'rxjs';
-import { auditTime, map, switchMap, withLatestFrom } from 'rxjs/operators';
-
+import { combineLatest, Observable, of } from 'rxjs';
+import { auditTime, map, switchMap, withLatestFrom, tap } from 'rxjs/operators';
 import { compareValues, Order } from '../internal/sort';
 import { entityExists, isFunction, isUndefined, toBoolean } from '../internal/utils';
 import { EntityStore } from './entity-store';
@@ -102,6 +101,8 @@
    * this.store.selectMany([1,2]);
    */
   selectMany(ids: ActiveEntity[], options: { filterUndefined?: boolean } = {}): Observable<E[]> {
+    if (!ids || !ids.length) return of([]);
+
     const filterUndefined = isUndefined(options.filterUndefined) ? true : options.filterUndefined;
     const entities = ids.map(id => this.selectEntity(id));
 
@@ -128,7 +129,7 @@
       return this._byId(id);
     }
 
-    return this.select(state => {
+    return this.select(() => {
       if (this.hasEntity(id)) {
         return project(this.getEntity(id));
       }
@@ -157,13 +158,8 @@
   /**
    * Get the active id
    */
-<<<<<<< HEAD
-  getActiveId(): ActiveEntity {
-    return (this.getValue() as S & ActiveState<ActiveEntity>).active;
-=======
   getActiveId(): S['active'] {
-    return this.getSnapshot().active;
->>>>>>> 07805f8e
+    return this.getValue().active;
   }
 
   /**
@@ -185,7 +181,7 @@
   getActive(): E[] | E {
     const activeId = this.getActiveId();
     if (Array.isArray(activeId)) {
-      return activeId.map(id => this.getSnapshot().entities[id]);
+      return activeId.map(id => this.getValue().entities[id]);
     }
     return toBoolean(activeId) ? this.getEntity(activeId) : undefined;
   }
@@ -235,15 +231,11 @@
    * Returns whether entity store has an active entity.
    */
   hasActive(): boolean {
-<<<<<<< HEAD
-    return this.getValue().active != null;
-=======
-    const active = this.getSnapshot().active;
+    const active = this.getValue().active;
     if (Array.isArray(active)) {
       return active.length > 0;
     }
     return active != null;
->>>>>>> 07805f8e
   }
 
   isEmpty() {
